--- conflicted
+++ resolved
@@ -6,11 +6,7 @@
 
 [tool.poetry]
 name = "turftopic"
-<<<<<<< HEAD
-version = "0.5.1"
-=======
-version = "0.5.3"
->>>>>>> 21fd848c
+version = "0.5.4"
 description = "Topic modeling with contextual representations from sentence transformers."
 authors = ["Márton Kardos <power.up1163@gmail.com>"]
 license = "MIT"
