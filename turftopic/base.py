import json
import tempfile
from abc import ABC, abstractmethod
from pathlib import Path
from typing import Any, Iterable, List, Optional, Tuple, Union

import joblib
import numpy as np
from huggingface_hub import HfApi
from rich.console import Console
from rich.table import Table
from sentence_transformers import SentenceTransformer
from sklearn.base import BaseEstimator, TransformerMixin
from sklearn.exceptions import NotFittedError

from turftopic.data import TopicData
from turftopic.encoders import ExternalEncoder
<<<<<<< HEAD
from turftopic.namers.base import TopicNamer
=======
from turftopic.serialization import create_readme, get_package_versions
>>>>>>> 11e3c6e3
from turftopic.utils import export_table


def remove_whitespace(text: str) -> str:
    return " ".join(text.strip().split())


Encoder = Union[ExternalEncoder, SentenceTransformer]


class ContextualModel(ABC, TransformerMixin, BaseEstimator):
    """Base class for contextual topic models in Turftopic."""

    def get_topics(
        self, top_k: int = 10
    ) -> List[Tuple[Any, List[Tuple[str, float]]]]:
        """Returns high-level topic representations in form of the top K words
        in each topic.

        Parameters
        ----------
        top_k: int, default 10
            Number of top words to return for each topic.

        Returns
        -------
        list[tuple]
            List of topics. Each topic is a tuple of
            topic ID and the top k words.
            Top k words are a list of (word, word_importance) pairs.
        """
        n_topics = self.components_.shape[0]
        try:
            classes = self.classes_
        except AttributeError:
            classes = list(range(n_topics))
        highest = np.argpartition(-self.components_, top_k)[:, :top_k]
        vocab = self.get_vocab()
        top = []
        score = []
        for component, high in zip(self.components_, highest):
            importance = component[high]
            high = high[np.argsort(-importance)]
            score.append(component[high])
            top.append(vocab[high])
        topics = []
        for topic, words, scores in zip(classes, top, score):
            topic_data = (topic, list(zip(words, scores)))
            topics.append(topic_data)
        return topics

    def _top_terms(
        self, top_k: int = 10, positive: bool = True
    ) -> list[list[str]]:
        terms = []
        vocab = self.get_vocab()
        for component in self.components_:
            lowest = np.argpartition(component, top_k)[:top_k]
            lowest = lowest[np.argsort(component[lowest])]
            highest = np.argpartition(-component, top_k)[:top_k]
            highest = highest[np.argsort(-component[highest])]
            if not positive:
                terms.append(list(vocab[lowest]))
            else:
                terms.append(list(vocab[highest]))
        return terms

    def name_topics(self, namer: TopicNamer) -> list[str]:
        """Names topics with a topic namer in the model.

        Parameters
        ----------
        namer: TopicNamer
            A Topic namer model to name topics with.

        Returns
        -------
        list[str]
            List of topic names.
        """
        self.topic_names_ = namer.name_topics(self._top_terms())
        return self.topic_names_

    def _topics_table(
        self,
        top_k: int = 10,
        show_scores: bool = False,
        show_negative: bool = False,
    ) -> list[list[str]]:
        columns = ["Topic ID"]
        if hasattr(self, "topic_names_"):
            columns.append("Topic Name")
        columns.append("Highest Ranking")
        if show_negative:
            columns.append("Lowest Ranking")
        rows = []
        try:
            classes = self.classes_
        except AttributeError:
            classes = list(range(self.components_.shape[0]))
        vocab = self.get_vocab()
        for i_topic, (topic_id, component) in enumerate(
            zip(classes, self.components_)
        ):
            highest = np.argpartition(-component, top_k)[:top_k]
            highest = highest[np.argsort(-component[highest])]
            lowest = np.argpartition(component, top_k)[:top_k]
            lowest = lowest[np.argsort(component[lowest])]
            if show_scores:
                concat_positive = ", ".join(
                    [
                        f"{word}({importance:.2f})"
                        for word, importance in zip(
                            vocab[highest], component[highest]
                        )
                    ]
                )
                concat_negative = ", ".join(
                    [
                        f"{word}({importance:.2f})"
                        for word, importance in zip(
                            vocab[lowest], component[lowest]
                        )
                    ]
                )
            else:
                concat_positive = ", ".join([word for word in vocab[highest]])
                concat_negative = ", ".join([word for word in vocab[lowest]])
            row = [f"{topic_id}"]
            if hasattr(self, "topic_names_"):
                row.append(self.topic_names_[i_topic])
            row.append(f"{concat_positive}")
            if show_negative:
                row.append(concat_negative)
            rows.append(row)
        return [columns, *rows]

    def print_topics(
        self,
        top_k: int = 10,
        show_scores: bool = False,
        show_negative: bool = False,
    ):
        """Pretty prints topics in the model in a table.

        Parameters
        ----------
        top_k: int, default 10
            Number of top words to return for each topic.
        show_scores: bool, default False
            Indicates whether to show importance scores for each word.
        show_negative: bool, default False
            Indicates whether the most negative terms should also be displayed.
        """
        columns, *rows = self._topics_table(top_k, show_scores, show_negative)
        table = Table(show_lines=True)
        for column in columns:
            if column == "Highest Ranking":
                table.add_column(
                    column, justify="left", style="magenta", max_width=100
                )
            elif column == "Lowest Ranking":
                table.add_column(
                    column, justify="left", style="red", max_width=100
                )
            elif column == "Topic ID":
                table.add_column(column, style="blue", justify="right")
            else:
                table.add_column(column)
        for row in rows:
            table.add_row(*row)
        console = Console()
        console.print(table)

    def export_topics(
        self,
        top_k: int = 10,
        show_scores: bool = False,
        show_negative: bool = False,
        format: str = "csv",
    ) -> str:
        """Exports top K words from topics in a table in a given format.
        Returns table as a pure string.

        Parameters
        ----------
        top_k: int, default 10
            Number of top words to return for each topic.
        show_scores: bool, default False
            Indicates whether to show importance scores for each word.
        show_negative: bool, default False
            Indicates whether the most negative terms should also be displayed.
        format: 'csv', 'latex' or 'markdown'
            Specifies which format should be used.
            'csv', 'latex' and 'markdown' are supported.
        """
        table = self._topics_table(
            top_k, show_scores, show_negative=show_negative
        )
        return export_table(table, format=format)

    def _representative_docs(
        self,
        topic_id,
        raw_documents,
        document_topic_matrix=None,
        top_k=5,
        show_negative: bool = False,
    ) -> list[list[str]]:
        if document_topic_matrix is None:
            try:
                document_topic_matrix = self.transform(raw_documents)
            except AttributeError:
                raise ValueError(
                    "Transductive methods cannot "
                    "infer topical content in documents.\n"
                    "Please pass a document_topic_matrix."
                )
        try:
            topic_id = list(self.classes_).index(topic_id)
        except AttributeError:
            pass
        kth = min(top_k, document_topic_matrix.shape[0] - 1)
        highest = np.argpartition(-document_topic_matrix[:, topic_id], kth)[
            :kth
        ]
        highest = highest[
            np.argsort(-document_topic_matrix[highest, topic_id])
        ]
        scores = document_topic_matrix[highest, topic_id]
        columns = []
        columns.append("Document")
        columns.append("Score")
        rows = []
        for document_id, score in zip(highest, scores):
            doc = raw_documents[document_id]
            doc = remove_whitespace(doc)
            if len(doc) > 300:
                doc = doc[:300] + "..."
            rows.append([doc, f"{score:.2f}"])
        if show_negative:
            rows.append(["...", ""])
            lowest = np.argpartition(document_topic_matrix[:, topic_id], kth)[
                :kth
            ]
            lowest = lowest[
                np.argsort(document_topic_matrix[lowest, topic_id])
            ]
            lowest = lowest[::-1]
            scores = document_topic_matrix[lowest, topic_id]
            for document_id, score in zip(lowest, scores):
                doc = raw_documents[document_id]
                doc = remove_whitespace(doc)
                if len(doc) > 300:
                    doc = doc[:300] + "..."
                rows.append([doc, f"{score:.2f}"])
        return [columns, *rows]

    def print_representative_documents(
        self,
        topic_id,
        raw_documents,
        document_topic_matrix=None,
        top_k=5,
        show_negative: bool = False,
    ):
        """Pretty prints the highest ranking documents in a topic.

        Parameters
        ----------
        topic_id: int
            ID of the topic to display.
        raw_documents: list of str
            List of documents to consider.
        document_topic_matrix: ndarray of shape (n_documents, n_topics), optional
            Document topic matrix to use. This is useful for transductive methods,
            as they cannot infer topics from text.
        top_k: int, default 5
            Top K documents to show.
        show_negative: bool, default False
            Indicates whether lowest ranking documents should also be shown.
        """
        columns, *rows = self._representative_docs(
            topic_id,
            raw_documents,
            document_topic_matrix,
            top_k,
            show_negative,
        )
        table = Table(show_lines=True)
        table.add_column(
            "Document", justify="left", style="magenta", max_width=100
        )
        table.add_column("Score", style="blue", justify="right")
        for row in rows:
            table.add_row(*row)
        console = Console()
        console.print(table)

    def export_representative_documents(
        self,
        topic_id,
        raw_documents,
        document_topic_matrix=None,
        top_k=5,
        show_negative: bool = False,
        format: str = "csv",
    ):
        """Exports the highest ranking documents in a topic as a text table.

        Parameters
        ----------
        topic_id: int
            ID of the topic to display.
        raw_documents: list of str
            List of documents to consider.
        document_topic_matrix: ndarray of shape (n_topics, n_topics), optional
            Document topic matrix to use. This is useful for transductive methods,
            as they cannot infer topics from text.
        top_k: int, default 5
            Top K documents to show.
        show_negative: bool, default False
            Indicates whether lowest ranking documents should also be shown.
        format: 'csv', 'latex' or 'markdown'
            Specifies which format should be used.
            'csv', 'latex' and 'markdown' are supported.
        """
        table = self._highest_ranking_docs(
            topic_id,
            raw_documents,
            document_topic_matrix,
            top_k,
            show_negative,
        )
        return export_table(table, format=format)

    @property
    def topic_names(self) -> list[str]:
        """Names of the topics based on the highest scoring 4 terms."""
<<<<<<< HEAD
        if hasattr(self, "topic_names_"):
            return self.topic_names_
=======
        topic_names = getattr(self, "topic_names_", None)
        if topic_names is not None:
            return list(topic_names)
>>>>>>> 11e3c6e3
        topic_desc = self.get_topics(top_k=4)
        names = []
        for topic_id, terms in topic_desc:
            concat_words = "_".join([word for word, importance in terms])
            names.append(f"{topic_id}_{concat_words}")
        return names

    def rename_topics(self, names: Union[list[str], dict[int, str]]) -> None:
        """Rename topics in a model manually.

        Examples:
        ```python
        model.rename_topics(["Automobiles", "Telephones"])
        # Or:
        model.rename_topics({-1: "Outliers", 2: "Christianity"})
        ```

        Parameters
        ----------
        names: list[str] or dict[int,str]
            Should be a list of topic names, or a mapping of topic IDs to names.
        """
        if isinstance(names, dict):
            topic_names = self.topic_names
            for topic_id, topic_name in names.items():
                try:
                    topic_id = list(self.classes_).index(topic_id)
                except AttributeError:
                    pass
                topic_names[topic_id] = topic_name
            self.topic_names_ = topic_names
        else:
            names = list(names)
            n_given = len(names)
            n_topics = self.components_.shape[0]
            if n_topics != n_given:
                raise ValueError(
                    f"Number of topics ({n_topics}) doesn't match the length of the given topic name list ({n_given})."
                )
            self.topic_names_ = names

    def _topic_distribution(
        self, text=None, topic_dist=None, top_k: int = 10
    ) -> list[list[str]]:
        if topic_dist is None:
            if text is None:
                raise ValueError(
                    "You should either pass a text or a distribution."
                )
            try:
                topic_dist = self.transform([text])
            except AttributeError:
                raise ValueError(
                    "Transductive methods cannot "
                    "infer topical content in documents.\n"
                    "Please pass a topic distribution."
                )
        topic_dist = np.squeeze(np.asarray(topic_dist))
        topic_desc = self.get_topics(top_k=4)
        topic_names = []
        for topic_id, terms in topic_desc:
            concat_words = "_".join([word for word, importance in terms])
            topic_names.append(f"{topic_id}_{concat_words}")
        highest = np.argsort(-topic_dist)[:top_k]
        columns = []
        columns.append("Topic name")
        columns.append("Score")
        rows = []
        for ind in highest:
            score = topic_dist[ind]
            rows.append([topic_names[ind], f"{score:.2f}"])
        return [columns, *rows]

    def print_topic_distribution(
        self, text=None, topic_dist=None, top_k: int = 10
    ):
        """Pretty prints topic distribution in a document.

        Parameters
        ----------
        text: str, optional
            Text to infer topic distribution for.
        topic_dist: ndarray of shape (n_topics), optional
            Already inferred topic distribution for the text.
            This is useful for transductive methods,
            as they cannot infer topics from text.
        top_k: int, default 10
            Top K topics to show.
        """
        columns, *rows = self._topic_distribution(text, topic_dist, top_k)
        table = Table()
        table.add_column("Topic name", justify="left", style="magenta")
        table.add_column("Score", justify="right", style="blue")
        for row in rows:
            table.add_row(*row)
        console = Console()
        console.print(table)

    def export_topic_distribution(
        self, text=None, topic_dist=None, top_k: int = 10, format="csv"
    ) -> str:
        """Exports topic distribution as a text table.

        Parameters
        ----------
        text: str, optional
            Text to infer topic distribution for.
        topic_dist: ndarray of shape (n_topics), optional
            Already inferred topic distribution for the text.
            This is useful for transductive methods,
            as they cannot infer topics from text.
        top_k: int, default 10
            Top K topics to show.
        format: 'csv', 'latex' or 'markdown'
            Specifies which format should be used.
            'csv', 'latex' and 'markdown' are supported.
        """
        table = self._topic_distribution(text, topic_dist, top_k)
        return export_table(table, format=format)

    def encode_documents(self, raw_documents: Iterable[str]) -> np.ndarray:
        """Encodes documents with the sentence encoder of the topic model.

        Parameters
        ----------
        raw_documents: iterable of str
            Textual documents to encode.

        Return
        ------
        ndarray of shape (n_documents, n_dimensions)
            Matrix of document embeddings.
        """
        return self.encoder_.encode(raw_documents)

    @abstractmethod
    def fit_transform(
        self, raw_documents, y=None, embeddings: Optional[np.ndarray] = None
    ) -> np.ndarray:
        """Fits model and infers topic importances for each document.

        Parameters
        ----------
        raw_documents: iterable of str
            Documents to fit the model on.
        y: None
            Ignored, exists for sklearn compatibility.
        embeddings: ndarray of shape (n_documents, n_dimensions), optional
            Precomputed document encodings.

        Returns
        -------
        ndarray of shape (n_documents, n_topics)
            Document-topic matrix.
        """
        pass

    def fit(
        self, raw_documents, y=None, embeddings: Optional[np.ndarray] = None
    ):
        """Fits model on the given corpus.

        Parameters
        ----------
        raw_documents: iterable of str
            Documents to fit the model on.
        y: None
            Ignored, exists for sklearn compatibility.
        embeddings: ndarray of shape (n_documents, n_dimensions), optional
            Precomputed document encodings.
        """
        self.fit_transform(raw_documents, y, embeddings)
        return self

    def get_vocab(self) -> np.ndarray:
        """Get vocabulary of the model.

        Returns
        -------
        ndarray of shape (n_vocab)
            All terms in the vocabulary.
        """
        return self.vectorizer.get_feature_names_out()

    def get_feature_names_out(self) -> np.ndarray:
        """Get topic ids.

        Returns
        -------
        ndarray of shape (n_topics)
            IDs for each output feature of the model.
            This is useful, since some models have outlier
            detection, and this gets -1 as ID, instead of
            its index.
        """
        n_topics = self.components_.shape[0]
        try:
            classes = self.classes_
        except AttributeError:
            classes = list(range(n_topics))
        return np.asarray(classes)

    def prepare_topic_data(
        self,
        corpus: List[str],
        embeddings: Optional[np.ndarray] = None,
    ) -> TopicData:
        """Produces topic inference data for a given corpus, that can be then used and reused.
        Exists to allow visualizations out of the box with topicwizard.

        Parameters
        ----------
        corpus: list of str
            Documents to infer topical content for.
        embeddings: ndarray of shape (n_documents, n_dimensions)
            Embeddings of documents.

        Returns
        -------
        TopicData
            Information about topical inference in a dictionary.
        """
        if embeddings is None:
            embeddings = self.encode_documents(corpus)
        try:
            document_topic_matrix = self.transform(
                corpus, embeddings=embeddings
            )
        except (AttributeError, NotFittedError):
            document_topic_matrix = self.fit_transform(
                corpus, embeddings=embeddings
            )
        dtm = self.vectorizer.transform(corpus)  # type: ignore
        res: TopicData = {
            "corpus": corpus,
            "document_term_matrix": dtm,
            "vocab": self.get_vocab(),
            "document_topic_matrix": document_topic_matrix,
            "document_representation": embeddings,
            "topic_term_matrix": self.components_,  # type: ignore
            "transform": getattr(self, "transform", None),
            "topic_names": self.topic_names,
        }
        return res

    def to_disk(self, out_dir: Union[Path, str]):
        """Persists model to directory on your machine.

        Parameters
        ----------
        out_dir: Path | str
            Directory to save the model to.
        """
        out_dir = Path(out_dir)
        out_dir.mkdir(exist_ok=True)
        package_versions = get_package_versions()
        with out_dir.joinpath("package_versions.json").open("w") as ver_file:
            ver_file.write(json.dumps(package_versions))
        joblib.dump(self, out_dir.joinpath("model.joblib"))

    def push_to_hub(self, repo_id: str):
        """Uploads model to HuggingFace Hub

        Parameters
        ----------
        repo_id: str
            Repository to upload the model to.
        """
        api = HfApi()
        api.create_repo(repo_id, exist_ok=True)
        with tempfile.TemporaryDirectory() as tmp_dir:
            readme_path = Path(tmp_dir).joinpath("README.md")
            with readme_path.open("w") as readme_file:
                readme_file.write(create_readme(self, repo_id))
            self.to_disk(tmp_dir)
            api.upload_folder(
                folder_path=tmp_dir,
                repo_id=repo_id,
                repo_type="model",
            )<|MERGE_RESOLUTION|>--- conflicted
+++ resolved
@@ -15,11 +15,8 @@
 
 from turftopic.data import TopicData
 from turftopic.encoders import ExternalEncoder
-<<<<<<< HEAD
 from turftopic.namers.base import TopicNamer
-=======
 from turftopic.serialization import create_readme, get_package_versions
->>>>>>> 11e3c6e3
 from turftopic.utils import export_table
 
 
@@ -359,14 +356,9 @@
     @property
     def topic_names(self) -> list[str]:
         """Names of the topics based on the highest scoring 4 terms."""
-<<<<<<< HEAD
-        if hasattr(self, "topic_names_"):
-            return self.topic_names_
-=======
         topic_names = getattr(self, "topic_names_", None)
         if topic_names is not None:
             return list(topic_names)
->>>>>>> 11e3c6e3
         topic_desc = self.get_topics(top_k=4)
         names = []
         for topic_id, terms in topic_desc:
